--- conflicted
+++ resolved
@@ -24,12 +24,8 @@
 
 pub use callback_executors::NullRequestFilterExecutor;
 use callback_executors::RequestFilterExecutor;
-<<<<<<< HEAD
 use pact_matching::{match_response, Mismatch};
-=======
-use pact_matching::*;
 use pact_matching::logging::LOG_ID;
->>>>>>> b45a1fe0
 use pact_models::generators::GeneratorTestMode;
 use pact_models::http_utils::HttpAuth;
 use pact_models::interaction::Interaction;
@@ -576,14 +572,10 @@
     consumers: Vec<String>,
     options: VerificationOptions<F>,
     provider_state_executor: &Arc<S>
-<<<<<<< HEAD
 ) -> anyhow::Result<bool> {
-    pact_matching::matchers::configure_core_catalogue();
-
-=======
-) -> bool {
+  pact_matching::matchers::configure_core_catalogue();
+
   LOG_ID.scope(format!("verify:{}", provider_info.name), async {
->>>>>>> b45a1fe0
     let pact_results = fetch_pacts(source, consumers).await;
 
     let mut results: Vec<(Option<String>, Result<(), MismatchResult>)> = vec![];
@@ -676,18 +668,13 @@
       Ok(false)
     } else {
       println!();
-<<<<<<< HEAD
       Ok(true)
     };
 
     shutdown_plugins();
 
     result
-=======
-      true
-    }
   }).await
->>>>>>> b45a1fe0
 }
 
 fn print_errors(errors: &Vec<(String, MismatchResult)>) {
