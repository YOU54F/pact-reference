[package]
name = "pact_models"
<<<<<<< HEAD
version = "0.2.0-beta.3"
authors = ["Ronald Holshausen <rholshausen@dius.com.au>"]
edition = "2018"
description = "Pact-Rust support library that provides the core models for dealing with Pact files"
documentation = "https://docs.rs/pact_models/"
=======
version = "0.1.5"
authors = ["Ronald Holshausen <rholshausen@dius.com.au>"]
edition = "2018"
description = "Pact-Rust support library that provides the core models for dealing with Pact files"
documentation = "https://docs.rs/pact_models/0.1.5/pact_models/"
>>>>>>> b45a1fe0
homepage = "http://www.pact.io"
repository = "https://github.com/pact-foundation/pact-reference/blob/master/rust/pact_models"
readme = "README.md"
keywords = ["testing", "pact", "cdc"]
license = "MIT"
exclude = [
    "*.iml"
]
build = "build.rs"

[dependencies]
anyhow = "1.0.40"
serde = { version = "^1.0", features = ["derive"] }
serde_json = "^1.0"
log = "0.4.8"
maplit = "1.0.2"
itertools = "0.10.0"
bytes = { version = "1", features = ["serde"] }
lazy_static = "1.4.0"
mime = "0.3.16"
base64 = "0.13.0"
regex = "1"
nom = "7.0"
chrono = "0.4.19"
chrono-tz = "0.5"
lenient_semver = "0.4.2"
sxd-document = "0.3.2"
indextree = "4.3"
rand = "0.8"
hex = "0.4.2"
rand_regex = "0.15"
regex-syntax = "0.6.21"
logos = "0.12.0"

[target.'cfg(not(target_family = "wasm"))'.dependencies]
fs2 = "0.4.3"
onig = { version = "6.1.0", default-features = false }
reqwest = { version = "0.11", default-features = false, features = ["rustls-tls-native-roots", "blocking", "json"] }
uuid = { version = "0.8", features = ["v4"] }

[target.'cfg(target_family = "wasm")'.dependencies]
uuid = { version = "0.8", features = ["v4", "stdweb"] }

[dev-dependencies]
expectest = "0.12.0"
env_logger = "0.8.2"
speculate = "0.1.2"
rstest = "0.10.0"
quickcheck = "1"
hamcrest2 = "0.3.0"
test-env-log = "0.2.3"

[build-dependencies]
parse-zoneinfo = "0.3.0"
maplit = "1.0.2"<|MERGE_RESOLUTION|>--- conflicted
+++ resolved
@@ -1,18 +1,10 @@
 [package]
 name = "pact_models"
-<<<<<<< HEAD
 version = "0.2.0-beta.3"
 authors = ["Ronald Holshausen <rholshausen@dius.com.au>"]
 edition = "2018"
 description = "Pact-Rust support library that provides the core models for dealing with Pact files"
 documentation = "https://docs.rs/pact_models/"
-=======
-version = "0.1.5"
-authors = ["Ronald Holshausen <rholshausen@dius.com.au>"]
-edition = "2018"
-description = "Pact-Rust support library that provides the core models for dealing with Pact files"
-documentation = "https://docs.rs/pact_models/0.1.5/pact_models/"
->>>>>>> b45a1fe0
 homepage = "http://www.pact.io"
 repository = "https://github.com/pact-foundation/pact-reference/blob/master/rust/pact_models"
 readme = "README.md"
