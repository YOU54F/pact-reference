//! The `pact_mock_server` crate provides the CLI for the pact mock server for mocking HTTP requests
//! and generating responses based on a pact file. It implements the V1.1 Pact specification
//! (https://github.com/pact-foundation/pact-specification/tree/version-1.1).

#![warn(missing_docs)]

#[macro_use] extern crate clap;
#[macro_use] extern crate pact_matching;
extern crate pact_mock_server;
#[macro_use] extern crate p_macro;
#[macro_use] extern crate log;
#[macro_use] extern crate maplit;
extern crate simplelog;
extern crate uuid;
extern crate rustc_serialize;
extern crate hyper;
extern crate rand;
extern crate webmachine_rust;
extern crate regex;
extern crate lazy_static;

#[cfg(test)]
extern crate quickcheck;

#[cfg(test)]
#[macro_use(expect)]
extern crate expectest;

use clap::{Arg, App, SubCommand, AppSettings, ErrorKind, ArgMatches};
use std::env;
use std::str::FromStr;
use std::fs::{self, File};
use std::io;
use log::{LogLevelFilter};
use simplelog::{CombinedLogger, TermLogger, WriteLogger, Config};
use std::path::PathBuf;
use std::fs::OpenOptions;
use uuid::Uuid;
use pact_matching::models::PactSpecification;

fn display_error(error: String, matches: &ArgMatches) -> ! {
    println!("ERROR: {}", error);
    println!();
    println!("{}", matches.usage());
    panic!("{}", error)
}

mod server;
mod create_mock;
mod list;
mod verify;
mod shutdown;

fn print_version() {
    println!("\npact mock server version  : v{}", crate_version!());
    println!("pact specification version: v{}", PactSpecification::V1_1.version_str());
}

fn setup_log_file(output: Option<&str>) -> Result<File, io::Error> {
  let log_file = match output {
    Some(p) => {
      fs::create_dir_all(p)?;
      let mut path = PathBuf::from(p);
      path.push("pact_v1_mock_server.log");
      path
    },
    None => PathBuf::from("pact_v1_mock_server.log")
  };
  OpenOptions::new()
    .read(false)
    .write(true)
    .append(true)
    .create(true)
    .open(log_file)
}

fn setup_loggers(level: &str, command: &str, output: Option<&str>, no_file_log: bool, no_console_log: bool) -> Result<(), io::Error> {
    let log_level = match level {
        "none" => LogLevelFilter::Off,
        _ => LogLevelFilter::from_str(level).unwrap()
    };

    if command == "start" {
<<<<<<< HEAD
        let log_file = match output {
            Some(p) => {
                try!(fs::create_dir_all(p));
                let mut path = PathBuf::from(p);
                path.push("pact_mock_server.log");
                path
            },
            None => PathBuf::from("pact_mock_server.log")
        };
        let file = try!(OpenOptions::new()
            .read(false)
            .write(true)
            .append(true)
            .create(true)
            .open(log_file));
        CombinedLogger::init(
            vec![
                TermLogger::new(log_level),
                FileLogger::new(log_level, file)
            ]
        ).unwrap();
=======
      match (no_file_log, no_console_log) {
        (true, true) => {
          TermLogger::init(LogLevelFilter::Off, Config::default()).unwrap();
        },
        (true, false) => {
          TermLogger::init(log_level, Config::default()).unwrap();
        },
        (false, true) => {
          let log_file = setup_log_file(output)?;
          WriteLogger::init(log_level, Config::default(), log_file).unwrap();
        },
        _ => {
          let log_file = setup_log_file(output)?;
          match TermLogger::new(log_level, Config::default()) {
            Some(logger) => CombinedLogger::init(vec![logger, WriteLogger::new(log_level,
                               Config::default(), log_file)]).unwrap(),
            None => WriteLogger::init(log_level, Config::default(), log_file).unwrap()
          };
        }
      }
>>>>>>> da4e32fd
    } else {
        TermLogger::init(log_level, Config::default()).unwrap();
    }
    Ok(())
}

fn lookup_global_option<'a>(option: &str, matches: &'a ArgMatches<'a>) -> Option<&'a str> {
    let global_value = matches.value_of(option);
    let command_value = matches.subcommand().1.unwrap().value_of(option);
    match (global_value, command_value) {
        (Some(v), None) => Some(v),
        (None, Some(v)) => Some(v),
        (Some(_), Some(v)) => {
            println!("WARNING: The value for '{}' has been provided twice, defaulting to the second value '{}'",
                option, v);
            Some(v)
        },
        (None, None) => None
    }
}

fn global_option_present(option: &str, matches: &ArgMatches) -> bool {
  matches.is_present(option) || matches.subcommand().1.unwrap().is_present(option)
}

fn integer_value(v: String) -> Result<(), String> {
    v.parse::<u16>().map(|_| ()).map_err(|e| format!("'{}' is not a valid port value: {}", v, e) )
}

fn uuid_value(v: String) -> Result<(), String> {
    Uuid::parse_str(v.as_str()).map(|_| ()).map_err(|e| format!("'{}' is not a valid UUID value: {}", v, e) )
}

fn main() {
    match handle_command_args() {
        Ok(_) => (),
        Err(err) => std::process::exit(err)
    }
}

fn handle_command_args() -> Result<(), i32> {
    let args: Vec<String> = env::args().collect();
    let program = args[0].clone();

    let version = format!("v{}", crate_version!());
    let app = App::new(program)
        .version(version.as_str())
        .about("Standalone Pact mock server")
        .version_short("v")
        .setting(AppSettings::ArgRequiredElseHelp)
        .setting(AppSettings::SubcommandRequired)
        .setting(AppSettings::GlobalVersion)
        .setting(AppSettings::VersionlessSubcommands)
        .setting(AppSettings::ColoredHelp)
        .arg(Arg::with_name("port")
            .short("p")
            .long("port")
            .takes_value(true)
            .use_delimiter(false)
            .global(true)
            .help("port the master mock server runs on (defaults to 8080)"))
        .arg(Arg::with_name("host")
            .short("h")
            .long("host")
            .takes_value(true)
            .use_delimiter(false)
            .global(true)
            .help("hostname the master mock server runs on (defaults to localhost)"))
        .arg(Arg::with_name("loglevel")
            .short("l")
            .long("loglevel")
            .takes_value(true)
            .use_delimiter(false)
            .global(true)
            .possible_values(&["error", "warn", "info", "debug", "trace", "none"])
            .help("Log level for mock servers to write to the log file (defaults to info)"))
        .arg(Arg::with_name("no-console-log")
          .long("no-console-log")
          .global(true)
          .help("Do not log to the console via standout out"))
        .arg(Arg::with_name("no-file-log")
          .long("no-file-log")
          .global(true)
          .help("Do not log to an output file"))
        .subcommand(SubCommand::with_name("start")
                .about("Starts the master mock server")
                .setting(AppSettings::ColoredHelp)
                .arg(Arg::with_name("output")
                      .short("o")
                      .long("output")
                      .takes_value(true)
                      .use_delimiter(false)
                      .help("the directory where to write files to (defaults to current directory)")))
        .subcommand(SubCommand::with_name("list")
                .about("Lists all the running mock servers")
                .setting(AppSettings::ColoredHelp))
        .subcommand(SubCommand::with_name("create")
                .about("Creates a new mock server from a pact file")
                .arg(Arg::with_name("file")
                    .short("f")
                    .long("file")
                    .takes_value(true)
                    .use_delimiter(false)
                    .required(true)
                    .help("the pact file to define the mock server"))
                .setting(AppSettings::ColoredHelp))
        .subcommand(SubCommand::with_name("verify")
                .about("Verify the mock server by id or port number, and generate a pact file if all ok")
                .arg(Arg::with_name("mock-server-id")
                    .short("i")
                    .long("mock-server-id")
                    .takes_value(true)
                    .use_delimiter(false)
                    .required_unless("mock-server-port")
                    .conflicts_with("mock-server-port")
                    .help("the ID of the mock server")
                    .validator(uuid_value))
                .arg(Arg::with_name("mock-server-port")
                    .short("m")
                    .long("mock-server-port")
                    .takes_value(true)
                    .use_delimiter(false)
                    .required_unless("mock-server-host")
                    .help("the port number of the mock server")
                    .validator(integer_value))
                .setting(AppSettings::ColoredHelp))
        .subcommand(SubCommand::with_name("shutdown")
                .about("Shutdown the mock server by id or port number, releasing all its resources")
                .arg(Arg::with_name("mock-server-id")
                    .short("i")
                    .long("mock-server-id")
                    .takes_value(true)
                    .use_delimiter(false)
                    .required_unless("mock-server-port")
                    .conflicts_with("mock-server-port")
                    .help("the ID of the mock server")
                    .validator(uuid_value))
                .arg(Arg::with_name("mock-server-port")
                    .short("m")
                    .long("mock-server-port")
                    .takes_value(true)
                    .use_delimiter(false)
                    .required_unless("mock-server-host")
                    .help("the port number of the mock server")
                    .validator(integer_value))
                .setting(AppSettings::ColoredHelp));

    let matches = app.get_matches_safe();
    match matches {
        Ok(ref matches) => {
            let log_level = lookup_global_option("loglevel", matches);
            if let Err(err) = setup_loggers(log_level.unwrap_or("info"),
                matches.subcommand_name().unwrap(),
                matches.subcommand().1.unwrap().value_of("output"),
                global_option_present("no-file-log", matches),
                global_option_present("no-console-log", matches)) {
                display_error(format!("Could not setup loggers: {}", err), matches);
            }
            let port = lookup_global_option("port", matches).unwrap_or("8080");
            let host = lookup_global_option("host", matches).unwrap_or("localhost");
            match port.parse::<u16>() {
                Ok(p) => {
                    match matches.subcommand() {
                        ("start", Some(sub_matches)) => {
                            server::start_server(p, sub_matches.value_of("output").map(|s| s.to_owned()))
                        },
                        ("list", Some(sub_matches)) => list::list_mock_servers(host, p, sub_matches),
                        ("create", Some(sub_matches)) => create_mock::create_mock_server(host, p, sub_matches),
                        ("verify", Some(sub_matches)) => verify::verify_mock_server(host, p, sub_matches),
                        ("shutdown", Some(sub_matches)) => shutdown::shutdown_mock_server(host, p, sub_matches),
                        _ => Err(3)
                    }
                },
                Err(_) => display_error(format!("{} is not a valid port number", port), matches)
            }
        },
        Err(ref err) => {
            match err.kind {
                ErrorKind::HelpDisplayed => {
                    println!("{}", err.message);
                    Ok(())
                },
                ErrorKind::VersionDisplayed => {
                    print_version();
                    println!();
                    Ok(())
                },
                _ => {
                    println!("{}", err.message);
                    err.exit()
                }
            }
        }
    }
}

#[cfg(test)]
mod test {

    use quickcheck::{TestResult, quickcheck};
    use rand::Rng;
    use super::{integer_value, uuid_value};
    use expectest::prelude::*;

    #[test]
    fn validates_integer_value() {
        fn prop(s: String) -> TestResult {
            let mut rng = ::rand::thread_rng();
            if rng.gen() && s.chars().any(|ch| !ch.is_numeric()) {
                TestResult::discard()
            } else {
                let validation = integer_value(s.clone());
                match validation {
                    Ok(_) => TestResult::from_bool(!s.is_empty() && s.chars().all(|ch| ch.is_numeric() )),
                    Err(_) => TestResult::from_bool(s.is_empty() || s.chars().find(|ch| !ch.is_numeric() ).is_some())
                }
            }
        }
        quickcheck(prop as fn(_) -> _);

        expect!(integer_value(s!("1234"))).to(be_ok());
        expect!(integer_value(s!("1234x"))).to(be_err());
    }

    #[test]
    fn validates_uuid_value() {
        fn prop(s: String) -> TestResult {
            let mut rng = ::rand::thread_rng();
            if rng.gen() && s.chars().any(|ch| !ch.is_digit(16)) {
                TestResult::discard()
            } else {
                let validation = uuid_value(s.clone());
                match validation {
                    Ok(_) => TestResult::from_bool(!s.is_empty() && s.len() == 32 && s.chars().all(|ch| ch.is_digit(16) )),
                    Err(_) => TestResult::from_bool(s.is_empty() || s.len() != 32 || s.chars().find(|ch| !ch.is_digit(16) ).is_some())
                }
            }
        }
        quickcheck(prop as fn(_) -> _);

        expect!(uuid_value(s!("5159135ceb064af8a6baa447d81e4fbd"))).to(be_ok());
        expect!(uuid_value(s!("1234x"))).to(be_err());
    }

}<|MERGE_RESOLUTION|>--- conflicted
+++ resolved
@@ -61,10 +61,10 @@
     Some(p) => {
       fs::create_dir_all(p)?;
       let mut path = PathBuf::from(p);
-      path.push("pact_v1_mock_server.log");
+      path.push("pact_mock_server.log");
       path
     },
-    None => PathBuf::from("pact_v1_mock_server.log")
+    None => PathBuf::from("pact_mock_server.log")
   };
   OpenOptions::new()
     .read(false)
@@ -81,29 +81,6 @@
     };
 
     if command == "start" {
-<<<<<<< HEAD
-        let log_file = match output {
-            Some(p) => {
-                try!(fs::create_dir_all(p));
-                let mut path = PathBuf::from(p);
-                path.push("pact_mock_server.log");
-                path
-            },
-            None => PathBuf::from("pact_mock_server.log")
-        };
-        let file = try!(OpenOptions::new()
-            .read(false)
-            .write(true)
-            .append(true)
-            .create(true)
-            .open(log_file));
-        CombinedLogger::init(
-            vec![
-                TermLogger::new(log_level),
-                FileLogger::new(log_level, file)
-            ]
-        ).unwrap();
-=======
       match (no_file_log, no_console_log) {
         (true, true) => {
           TermLogger::init(LogLevelFilter::Off, Config::default()).unwrap();
@@ -124,7 +101,6 @@
           };
         }
       }
->>>>>>> da4e32fd
     } else {
         TermLogger::init(log_level, Config::default()).unwrap();
     }
