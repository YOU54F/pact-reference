[package]
name = "pact_ffi"
version = "0.4.21"
authors = ["Ronald Holshausen <ronald.holshausen@gmail.com>", "Matt Fellows <matt.fellows@onegeek.com.au>", "Andrew Lilley Brinker <abrinker@mitre.org>", "Caleb Stepanian <cstepanian@mitre.org>"]
edition = "2021"
description = "Pact interface for foreign languages."
homepage = "https://www.pact.io"
repository = "https://github.com/pact-foundation/pact-reference/blob/master/rust/pact_ffi"
readme = "README.md"
keywords = ["testing", "pact", "cdc", "mockserver", "ffi"]
license = "MIT"
exclude = [
    "*.iml"
]

[dependencies]
ansi_term = "0.12.1"
anyhow = "1.0.75"
bytes = "1.5.0"
chrono = "0.4.31"
chrono-tz = "0.9.0"
clap = "2.34.0"
either = "1.9.0"
env_logger = "0.11.3"
futures = "0.3.29"
itertools = "0.12.0"
lazy_static = "1.4.0"
libc = "0.2.151"
log = "0.4.20"
maplit = "1.0.2"
multipart = { version = "0.18.0", default-features = false, features = ["client", "mock"] }
onig = { version = "6.4.0", default-features = false }
pact_matching = { version = "~1.2.3", path = "../pact_matching" }
<<<<<<< HEAD
pact_mock_server = { version = "~1.2.8" }
pact_models = { version = "~1.2.1" }
pact-plugin-driver = { version = "~0.6.1" }
=======
pact_mock_server = { version = "~1.2.9" }
pact_models = { version = "~1.2.0", path = "../pact_models"  }
pact-plugin-driver = { version = "~0.6.2" }
>>>>>>> a79d31f5
pact_verifier = { version = "~1.2.1", path = "../pact_verifier" }
panic-message = "0.3.0"
rand = "0.8.5"
rand_regex = "0.15.1"
regex = "1.10.2"
regex-syntax = "0.6.29"
serde = { version = "1.0.193", features = ["derive"] }
serde_json = "1.0.108"
sxd-document = "0.3.2"
thiserror = "1.0.51"
tokio = { version = "1.35.1", features = ["full"] }
tokio-rustls = "0.24.1"
tracing = "0.1.40" # This needs to be the same version across all the libs (i.e. plugin driver)
tracing-core = "0.1.32"  # This needs to be the same version across all the pact libs (i.e. plugin driver)
tracing-log = "0.2.0"
tracing-subscriber = { version = "0.3.18", features = ["env-filter", "tracing-log"] }
uuid = { version = "1.6.1", features = ["v4"] }
zeroize = "1.7.0"

[dev-dependencies]
expectest = "0.12.0"
reqwest = { version = "0.12.4", default-features = false, features = ["rustls-tls-native-roots", "blocking", "json"] }
quickcheck = "1.0.3"
test-log = "0.2.14"
tempfile = "3.8.1"
home = "0.5.9"
pretty_assertions = "1.4.0"
rstest = "0.19.0"

[lib]
crate-type = ["cdylib", "staticlib", "rlib"]

[build-dependencies]
os_info = { version = "3.7.0", default-features = false }<|MERGE_RESOLUTION|>--- conflicted
+++ resolved
@@ -31,15 +31,9 @@
 multipart = { version = "0.18.0", default-features = false, features = ["client", "mock"] }
 onig = { version = "6.4.0", default-features = false }
 pact_matching = { version = "~1.2.3", path = "../pact_matching" }
-<<<<<<< HEAD
-pact_mock_server = { version = "~1.2.8" }
-pact_models = { version = "~1.2.1" }
-pact-plugin-driver = { version = "~0.6.1" }
-=======
 pact_mock_server = { version = "~1.2.9" }
-pact_models = { version = "~1.2.0", path = "../pact_models"  }
+pact_models = { version = "~1.2.1", path = "../pact_models"  }
 pact-plugin-driver = { version = "~0.6.2" }
->>>>>>> a79d31f5
 pact_verifier = { version = "~1.2.1", path = "../pact_verifier" }
 panic-message = "0.3.0"
 rand = "0.8.5"
