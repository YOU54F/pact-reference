--- conflicted
+++ resolved
@@ -29,17 +29,10 @@
 itertools = "0.12.1"
 lazy_static = "1.4.0"
 maplit = "1.0.2"
-<<<<<<< HEAD
-pact_matching = { version = "~1.2.3", path = "../pact_matching", default-features = false }
-pact_mock_server = { version = "~1.2.8", default-features = false }
-pact_models = { version = "~1.2.1", default-features = false }
-pact-plugin-driver = { version = "~0.6.1", optional = true, default-features = false }
-=======
 pact_matching = { version = "~1.2.4", path = "../pact_matching", default-features = false }
 pact_mock_server = { version = "~1.2.9", default-features = false }
-pact_models = { version = "~1.2.0", default-features = false, path = "../pact_models"  }
+pact_models = { version = "~1.2.1", default-features = false, path = "../pact_models"  }
 pact-plugin-driver = { version = "~0.6.2", optional = true, default-features = false }
->>>>>>> a79d31f5
 regex = "1.10.4"
 serde_json = "1.0.115"
 tokio = { version = "1.37.0", features = ["full"] }
