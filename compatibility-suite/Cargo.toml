[package]
name = "compatibility-suite"
version = "0.0.0"
edition = "2021"

[dev-dependencies]
anyhow = "1.0.75"
async-trait = "0.1.74"
base64 = "0.22.0"
bytes = "1.5.0"
cucumber = "0.20.1"
futures = "0.3.29"
itertools = "0.12.1"
lazy_static = "1.4.0"
maplit = "1.0.2"
pact_models = { version = "~1.2.1", path = "../rust/pact_models" }
pact_matching = { version = "1.2.3", path = "../rust/pact_matching" }
pact_mock_server = { version = "1.2.9" }
pact_verifier = { version = "1.2.1", path = "../rust/pact_verifier" }
pact_consumer = { version = "1.2.0", path = "../rust/pact_consumer" }
pretty_assertions = "1.4.0"
regex = "1.10.2"
reqwest = { version = "0.12.3", default-features = false, features = ["rustls-tls-native-roots", "json"] }
rocket = { version = "0.5.0", features = ["json"] }
serde = { version = "1.0", features = ["derive"] }
serde_json = "1.0.108"
sxd-document = "0.3.2"
tokio = { version = "1.33.0", features = ["full"] }
tracing = "=0.1.40"
tracing-subscriber = { version = "=0.3.18", features = ["env-filter", "tracing-log", "fmt"] }
uuid = { version = "1.5.0", features = ["v4"] }

[[test]]
name = "v1_consumer"
harness = false

[[test]]
name = "v1_provider"
harness = false

[[test]]
name = "v2_consumer"
harness = false

[[test]]
name = "v2_provider"
harness = false

[[test]]
name = "v3"
harness = false

[[test]]
name = "v3_provider"
harness = false

[[test]]
name = "v3_message"
harness = false

[[test]]
name = "v4"
harness = false

[patch.crates-io]
pact_matching = { path = "../rust/pact_matching" }
<<<<<<< HEAD
pact_models = { path = "../rust/pact_models" }
=======
pact_models = { path = "../rust/pact_models" }
pact_mock_server = { git = 'https://github.com/you54f/pact-core-mock-server.git', branch = "fix/logging_min" }
pact-plugin-driver = { git = 'https://github.com/you54f/pact-plugins.git', branch = "fix/logging_min" }
>>>>>>> a79d31f5
<|MERGE_RESOLUTION|>--- conflicted
+++ resolved
@@ -64,10 +64,6 @@
 
 [patch.crates-io]
 pact_matching = { path = "../rust/pact_matching" }
-<<<<<<< HEAD
-pact_models = { path = "../rust/pact_models" }
-=======
 pact_models = { path = "../rust/pact_models" }
 pact_mock_server = { git = 'https://github.com/you54f/pact-core-mock-server.git', branch = "fix/logging_min" }
-pact-plugin-driver = { git = 'https://github.com/you54f/pact-plugins.git', branch = "fix/logging_min" }
->>>>>>> a79d31f5
+pact-plugin-driver = { git = 'https://github.com/you54f/pact-plugins.git', branch = "fix/logging_min" }